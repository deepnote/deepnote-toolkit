--- conflicted
+++ resolved
@@ -29,15 +29,9 @@
 jobs:
   build-and-push-artifacts:
     name: Build and push artifacts for Python ${{ matrix.python_version }}
-<<<<<<< HEAD
-    runs-on: ubicloud-standard-2
+    runs-on: ubuntu-latest
     # Only run for base repo, not forks or dependabot
     if: (github.event.pull_request.head.repo.full_name == github.repository || github.event_name != 'pull_request') && github.actor != 'dependabot[bot]'
-=======
-    runs-on: ubuntu-latest
-    # Only run for base repo, not forks
-    if: github.event.pull_request.head.repo.full_name == github.repository || github.event_name != 'pull_request'
->>>>>>> 1b4d41d8
     strategy:
       fail-fast: false
       matrix:
@@ -149,15 +143,9 @@
 
   publish-python-package:
     name: Publish Python package
-<<<<<<< HEAD
-    runs-on: ubicloud-standard-2
+    runs-on: ubuntu-latest
     # Only run for base repo, not forks or dependabot
     if: (github.event.pull_request.head.repo.full_name == github.repository || github.event_name != 'pull_request') && github.actor != 'dependabot[bot]'
-=======
-    runs-on: ubuntu-latest
-    # Only run for base repo, not forks
-    if: github.event.pull_request.head.repo.full_name == github.repository || github.event_name != 'pull_request'
->>>>>>> 1b4d41d8
     outputs:
       version: ${{ steps.build.outputs.version }}
     permissions:
